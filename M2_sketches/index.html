<!DOCTYPE html>
<html lang="en">
  <head>
    <meta charset="utf-8" />
    <meta name="viewport" content="width=device-width, initial-scale=1.0" />
    <title>ixfx - sketches</title>
    <link rel="stylesheet" href="../demos.css" />
  </head>

  <body>
    <main>
      <header><a href="../">../</a> sketches</header>
      <div class="demos">
        <div>
          <h1>data mirrors</h1>
          <ul class="nobullets">
            <li>
              <a href="./slide/">slide</a>: Use the pointer to control the slide
            </li>
            <li>
<<<<<<< HEAD
              <a href="./rotative-button/">rotative button</a>: Use multiple fingers to control the light ()
=======
              <a href="./slide-lightness/">change lightness</a>: Use pinch out and slide to change the lightness of the background (touchscreen recommended)
            </li>
            <li>
              <a href="./pinch-lightness/">pinch to change lightness</a>: Use pinch in and slide to change the lightness of the background (touchscreen recommended)
>>>>>>> 65a1206c
            </li>
          </ul>
        </div>
      </div>

    
    </main>
  </body>
</html><|MERGE_RESOLUTION|>--- conflicted
+++ resolved
@@ -18,14 +18,13 @@
               <a href="./slide/">slide</a>: Use the pointer to control the slide
             </li>
             <li>
-<<<<<<< HEAD
               <a href="./rotative-button/">rotative button</a>: Use multiple fingers to control the light ()
-=======
+            </li>
+            <li>
               <a href="./slide-lightness/">change lightness</a>: Use pinch out and slide to change the lightness of the background (touchscreen recommended)
             </li>
             <li>
               <a href="./pinch-lightness/">pinch to change lightness</a>: Use pinch in and slide to change the lightness of the background (touchscreen recommended)
->>>>>>> 65a1206c
             </li>
           </ul>
         </div>
